{
  "manifest_version": 1,
  "type": "WebApp",
  "meta": {
    "name": "Sample App",
    "author": "Overwolf",
<<<<<<< HEAD
    "version": "3.0.1",
    "minimum-overwolf-version": "0.120.0",
=======
    "version": "1.0.0",
    "minimum-overwolf-version": "0.160.0",
>>>>>>> 705acc73
    "description": "An example app for developers new to Overwolf",
    "dock_button_title": "Sample - TS",
    "icon": "icons/iconMouseOver.png",
    "icon_gray": "icons/iconMouseNormal.png",
    "launcher_icon": "icons/desktopIcon.ico",
    "window_icon": "icons/taskbarIcon.png"
  },
  "permissions": [
    "Hotkeys",
    "GameInfo"
  ],
  "data": {
    "start_window": "background",
    "windows": {
      "background": {
        "file": "background.html",
        "is_background_page": true
      },
      "desktop": {
        "file": "desktop.html",
        "desktop_only": true,
        "native_window": true,
        "resizable": true,
        "transparent": true,
        "override_on_update": true,
        "size": {
          "width": 1212,
          "height": 699
        },
        "min_size": {
          "width": 1212,
          "height": 699
        }
      },
      "in_game": {
        "file": "in_game.html",
        "in_game_only": true,
        "focus_game_takeover": "ReleaseOnHidden",
        "focus_game_takeover_release_hotkey": "showhide",
        "resizable": true,
        "transparent": true,
        "override_on_update": true,
        "size": {
          "width": 1212,
          "height": 699
        },
        "min_size": {
          "width": 1212,
          "height": 699
        }
      }
    },
    "game_targeting": {
      "type": "dedicated",
      "game_ids": [
        21216
      ]
    },
    "game_events": [
      21216
    ],
    "launch_events": [
      {
        "event": "GameLaunch",
        "event_data": {
          "game_ids": [
            21216
          ]
        },
        "start_minimized": false
      }
    ],
    "hotkeys": {
      "showhide": {
        "title": "Show/Hide In-Game Window",
        "action-type": "toggle",
        "default": "Ctrl+F"
      }
    },
    "protocol_override_domains": {
      "googlesyndication": "http"
    },
    "externally_connectable": {
      "matches": [
        "http://*.overwolf.com",
        "https://*.overwolf.com",
        "https://overwolf.github.io",
        "https://*.google-analytics.com",
        "http://*.google-analytics.com",
        "https://www.googleapis.com",
        "https://discord.gg/v5cfBTq",
        "https://twitter.com/",
        "https://www.facebook.com",
        "https://www.reddit.com"
      ]
    },
    "force_browser": "user",
    "developer": {
      "enable_auto_refresh": true,
      "reload_delay": 1000,
      "filter": "*.*"
    }
  }
}<|MERGE_RESOLUTION|>--- conflicted
+++ resolved
@@ -4,13 +4,8 @@
   "meta": {
     "name": "Sample App",
     "author": "Overwolf",
-<<<<<<< HEAD
-    "version": "3.0.1",
-    "minimum-overwolf-version": "0.120.0",
-=======
-    "version": "1.0.0",
+    "version": "3.0.0",
     "minimum-overwolf-version": "0.160.0",
->>>>>>> 705acc73
     "description": "An example app for developers new to Overwolf",
     "dock_button_title": "Sample - TS",
     "icon": "icons/iconMouseOver.png",
